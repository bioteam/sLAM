--- conflicted
+++ resolved
@@ -36,13 +36,8 @@
         verbose: bool = False,
         name: str = None,
         vocab_size: int = 50000,
-<<<<<<< HEAD
         context_size: int = 256,
         # Same as embedding_dim:
-=======
-        context_size: int = 128,
-        # Equivalent to embedding_dimension
->>>>>>> 6a80a606
         d_model: int = 256,
         n_layers: int = 4,
         n_heads: int = 4,
@@ -50,12 +45,7 @@
         dropout_rate: float = 0.1,
         epochs: int = 3,
         batch_size: int = 4,
-<<<<<<< HEAD
         learning_rate: float = 5e-5,
-=======
-        dtype: str = "int32",
-        learning_rate: float = 1e-5,
->>>>>>> 6a80a606
     ):
         """__init__
 
@@ -71,12 +61,7 @@
             dropout_rate -- Rate of dropout for regularization (default: {0.1})
             epochs -- Number of training epochs (default: {1})
             batch_size -- Number of samples per training batch (default: {4})
-<<<<<<< HEAD
             learning_rate --
-=======
-            dtype -- Data type for the model inputs (default: {"int32"})
-            learning_rate -- Learning rate for the optimizer (default: {5e-5})
->>>>>>> 6a80a606
 
         """
         self.verbose = verbose
@@ -90,7 +75,6 @@
         self.dropout_rate = dropout_rate
         self.epochs = epochs
         self.batch_size = batch_size
-<<<<<<< HEAD
         self.learning_rate = learning_rate
 
         # Set memory growth to avoid OOM issues
@@ -98,15 +82,6 @@
         if len(gpus) > 0:
             for gpu in gpus:
                 tf.config.experimental.set_memory_growth(gpu, True)
-=======
-        self.dtype = dtype
-        self.learning_rate = learning_rate
-
-        """ Check for GPUs and configure GPU memory growth """
-        gpus = tf.config.list_physical_devices("GPU")
-        for gpu in gpus:
-            tf.config.experimental.set_memory_growth(gpu, True)
->>>>>>> 6a80a606
 
     def transformer_block(self, x):
         """transformer_block
@@ -230,11 +205,7 @@
         Returns:
             Untrained tf.Keras.model
 
-<<<<<<< HEAD
-         The model has several types of layers:
-=======
         The model has several types of layers:
->>>>>>> 6a80a606
 
         - Input layer (input_ids)
         - Token embedding layer
@@ -251,11 +222,8 @@
         - 5 base layers (input, embeddings, add, dropout, output
         - Plus self.n_layers * (number of layers in each transformer block)
 
-<<<<<<< HEAD
-=======
         This function creates a small GPT-2 style language model with the following parameters:
 
->>>>>>> 6a80a606
         The vocab_size parameter defines the total number of unique tokens
         that your language model can recognize and generate.
         Using our example model with d_model=256:
@@ -388,7 +356,7 @@
             max_tokens=50000,
             output_mode="int",
             output_sequence_length=self.context_size,
-            dtype=self.dtype,
+            dtype=tf.int32,
         )
         """
         The +1 tells the tokenizer to include the target token in the sequence. When training the model, 
