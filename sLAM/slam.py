--- conflicted
+++ resolved
@@ -435,11 +435,7 @@
         """
         if self.verbose:
             print(
-<<<<<<< HEAD
                 "prepare_datasets(): tokenize, prepare input and target token sequences, and create tf.data.Dataset.from_tensor_slices training and validation datasets"
-=======
-                "prepare_datasets() - tokenize, prepare input and target token sequences, and create a tf.data.Dataset.from_tensor_slices dataset"
->>>>>>> b17f7c31
             )
         """
         Create a flat array of token IDs representing all tokens from the input texts in order. 
@@ -491,17 +487,7 @@
         train_dataset = train_dataset.shuffle(10000).batch(
             self.batch_size, drop_remainder=True
         )
-<<<<<<< HEAD
         train_dataset = train_dataset.prefetch(tf.data.experimental.AUTOTUNE)
-=======
-        dataset = dataset.prefetch(tf.data.experimental.AUTOTUNE)
-        """
-        <_PrefetchDataset element_spec=(TensorSpec(shape=(4, 256), dtype=tf.int64, 
-        name=None), TensorSpec(shape=(4, 256), dtype=tf.int64, name=None))>
-        """
-        if self.verbose:
-            print(f"prepare_datasets() - dataset is {dataset}")
->>>>>>> b17f7c31
 
         val_dataset = tf.data.Dataset.from_tensor_slices(
             (val_inputs, val_targets)
@@ -685,16 +671,13 @@
             validation_data=val_dataset,
             verbose=1,
         )
-<<<<<<< HEAD
         val_loss = self.history.history["val_loss"]
         if self.verbose:
             print(f"val_loss: {val_loss[-1]}")
         val_accuracy = self.history.history["val_accuracy"]
         if self.verbose:
             print(f"val_accuracy: {val_accuracy[-1]}")
-=======
         return model
->>>>>>> b17f7c31
 
     def save(self, model):
         """save
@@ -711,11 +694,7 @@
         """In Tensorflow the tokenizer is usually not saved with the model, they must be saved separately"""
         model.save(f"{self.name}.keras")
         if self.verbose:
-<<<<<<< HEAD
             print(f"save(): saved Keras model ({self.name}.keras)")
-=======
-            print(f"save() - saved Keras model ({self.name}.keras)")
->>>>>>> b17f7c31
         with open(f"{self.name}.pickle", "wb") as p:
             pickle.dump(self.tokenizer, p, protocol=pickle.HIGHEST_PROTOCOL)
         if self.verbose:
@@ -733,64 +712,6 @@
             Token or None
         """
         return self.index_word.get(token_id, None)
-
-<<<<<<< HEAD
-    def create_index(self):
-        """create_index
-
-        Create an index for decoding
-        """
-        self.index_word = {
-            index: word
-            for index, word in enumerate(self.tokenizer.get_vocabulary())
-        }
-=======
-    def analyze_text(self, sentences):
-        """analyze_text
-
-        Analyze sentence lengths and create a histogram. Create a dedicated tokenizer for analysis
-        without the output_sequence_length parameter so it does not pad with 0's.
-
-        Arguments:
-            sentences -- list of strings
-
-        """
-        analysis_tokenizer = tf.keras.layers.TextVectorization(
-            max_tokens=50000,
-            output_mode="int",
-        )
-        analysis_tokenizer.adapt(sentences)
-
-        token_counts = []
-        for sentence in sentences:
-            tokens = analysis_tokenizer(sentence)
-            token_counts.append(len(tokens))
-
-        print(
-            f"analyze_text() - mean sentence length: {np.mean(token_counts):.1f} tokens"
-        )
-        print(
-            f"analyze_text() - median sentence length: {np.median(token_counts):.1f} tokens"
-        )
-        print(
-            f"analyze_text() - 95th percentile: {np.percentile(token_counts, 95):.1f} tokens"
-        )
-        print(
-            f"analyze_text() - 99th percentile: {np.percentile(token_counts, 99):.1f} tokens"
-        )
-        print(
-            f"analyze_text() - max sentence length: {np.max(token_counts)} tokens"
-        )
-
-        # Histogram
-        import matplotlib.pyplot as plt
-
-        plt.hist(token_counts, bins=30)
-        plt.title("Distribution of Wikipedia Sentence Lengths")
-        plt.xlabel("Number of Tokens")
-        plt.ylabel("Frequency")
-        plt.savefig("sentence_length_distribution.png")
->>>>>>> b17f7c31
 
     # Function to generate text
     def generate_text(
@@ -915,22 +836,14 @@
                     sentences.append(sentence)
         if self.verbose:
             print(
-<<<<<<< HEAD
                 f"clean_wikitext(): total number of cleaned sentences is {len(sentences)}"
-=======
-                f"clean_wikitext() - total number of cleaned sentences: {len(sentences)})"
->>>>>>> b17f7c31
             )
         if percentage != 100:
             num_sentences = int(len(sentences) * percentage / 100)
             sentences = random.sample(sentences, num_sentences)
         if self.verbose:
             print(
-<<<<<<< HEAD
                 f"clean_wikitext(): using {percentage}% ({len(sentences)}) of the cleaned sentences for the datasets"
-=======
-                f"clean_wikitext() - using {percentage}% ({len(sentences)}) of the cleaned sentences for the dataset"
->>>>>>> b17f7c31
             )
         """For example: 'As a liquid , xenon has a density of up to 3 @.' """
         return sentences
@@ -946,7 +859,6 @@
         if not os.path.exists(f"{self.name}.keras"):
             sys.exit(f"Model file not found: {self.name}.keras")
         model = tf.keras.models.load_model(f"{self.name}.keras")
-<<<<<<< HEAD
         return model
 
 
@@ -960,7 +872,4 @@
         metric_names = self.model.metrics_names
         print(f"\nValidation results {epoch}:")
         for name, value in zip(metric_names, val_results):
-            print(f"val_{name}: {value:.4f}")
-=======
-        return model
->>>>>>> b17f7c31
+            print(f"val_{name}: {value:.4f}")