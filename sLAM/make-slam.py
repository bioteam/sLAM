--- conflicted
+++ resolved
@@ -90,12 +90,9 @@
     model.summary()
     embedding_layer = model.get_layer("token_embeddings")
     print(f"Vocabulary size: {embedding_layer.input_dim}")
-    print(f"Number of tokens: {builder.num_tokens}")
+    print(f"Number of token ids: {len(builder.token_ids)}")
 
-<<<<<<< HEAD
 builder.save(model)
-=======
->>>>>>> 6a80a606
 
 result = builder.generate_text(
     args.prompt, model, temperature=args.temperature
